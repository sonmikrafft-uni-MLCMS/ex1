--- conflicted
+++ resolved
@@ -1,10 +1,6 @@
-<<<<<<< HEAD
-from helpers.cellular_automaton import CellState, fill_from_scenario_file
-=======
 from tkinter import font
 from tkinter.constants import ANCHOR, N
-from helpers.cellular_automaton import CellularAutomaton, CellState
->>>>>>> ed75904d
+from helpers.cellular_automaton import CellState, fill_from_scenario_file
 import tkinter as tk
 
 
@@ -62,52 +58,57 @@
             700, 130, text=f'Number of Target Fields: {str(n_targets)}', font="Times 12 bold", anchor=tk.N)
 
     def add_dynamic_elements(self):
-        btn_start_simulation = tk.Button(self.myCanvas, text = "Start Simulation", font="Times 12 bold", command=self.start_simulation)
+        btn_start_simulation = tk.Button(self.myCanvas, text="Start Simulation",
+                                         font="Times 12 bold", command=self.start_simulation)
         btn_start_simulation.place(x=600, y=180, anchor=N)
 
-        btn_reset_simulation = tk.Button(self.myCanvas, text = "Reset Simulation", font="Times 12 bold", command=self.reset_simulation)
-        btn_reset_simulation.place(x=800, y=180, anchor=N) 
+        btn_reset_simulation = tk.Button(self.myCanvas, text="Reset Simulation",
+                                         font="Times 12 bold", command=self.reset_simulation)
+        btn_reset_simulation.place(x=800, y=180, anchor=N)
 
-        btn_simulation_settings = tk.Button(self.myCanvas, text = "Simulation Settings", font="Times 12 bold", command=self.simulation_settings)
-        btn_simulation_settings.place(x=610, y=240, anchor=N)  
+        btn_simulation_settings = tk.Button(self.myCanvas, text="Simulation Settings",
+                                            font="Times 12 bold", command=self.simulation_settings)
+        btn_simulation_settings.place(x=610, y=240, anchor=N)
 
     def redraw_grid(self, n_current_time_step):
-        #TODO: redraw the GUI for current timestamp
+        # TODO: redraw the GUI for current timestamp
         pass
-        #display current time stamp in gui
-        self.myCanvas.create_text(700, 200, text=f'Current Time Step: {n_current_time_step}', font="Times 15 bold", anchor=tk.N)   
+        # display current time stamp in gui
+        self.myCanvas.create_text(
+            700, 200, text=f'Current Time Step: {n_current_time_step}', font="Times 15 bold", anchor=tk.N)
 
     def simulation_settings(self):
-        #TODO: gets user input for start and end -> Missing: 1. Run internally whole simulation 2. access position history array 3. display 
+        # TODO: gets user input for start and end -> Missing: 1. Run internally whole simulation 2. access position history array 3. display
         master = tk.Tk()
         master.title("Specifiy your Simulation Time Frame ")
         master.geometry("375x80")
 
         tk.Label(master, text="Start Time Step").grid(row=0)
         tk.Label(master, text="End Time Step").grid(row=1)
-        
+
         entry1 = tk.Entry(master)
         entry2 = tk.Entry(master)
 
         entry1.grid(row=0, column=1)
         entry2.grid(row=1, column=1)
 
-        tk.Button(master, text='Start Simulation', command=lambda:[self.start_specified_simulation(entry1.get(),entry2.get()), master.destroy()]).grid(row=3, column=0, sticky=tk.W, pady=8)
-        tk.Button(master, text='Cancel', command= master.destroy).grid(row=3, column=1, sticky=tk.W, pady=8)        
+        tk.Button(master, text='Start Simulation', command=lambda: [self.start_specified_simulation(
+            entry1.get(), entry2.get()), master.destroy()]).grid(row=3, column=0, sticky=tk.W, pady=8)
+        tk.Button(master, text='Cancel', command=master.destroy).grid(row=3, column=1, sticky=tk.W, pady=8)
 
         master.mainloop()
 
     def start_specified_simulation(self, n_start_time, n_end_time):
-        #TODO: write fct to run simulation from user input time stamp till user given time step
+        # TODO: write fct to run simulation from user input time stamp till user given time step
         print(n_start_time)
         print(n_end_time)
 
     def start_simulation(self):
-        #TODO: write fct to run and visualize whole simulation from start to end 
+        # TODO: write fct to run and visualize whole simulation from start to end
         pass
-    
+
     def reset_simulation(self):
-        #TODO: write fct to rerun the simulation from beginning to end
+        # TODO: write fct to rerun the simulation from beginning to end
         pass
 
     def setup_container(self, root):
@@ -118,7 +119,8 @@
         window_width = 1000
         window_height = 1000
 
-        self.myCanvas = tk.Canvas(self.container, width=window_width, height=window_height, highlightthickness=0, background="grey")
+        self.myCanvas = tk.Canvas(self.container, width=window_width, height=window_height,
+                                  highlightthickness=0, background="grey")
         self.myCanvas.pack(side="top", fill="both", expand="true")
 
     def setup_grid(self, n_rows: int, n_cols: int):
