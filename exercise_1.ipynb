{
 "cells": [
  {
   "cell_type": "markdown",
   "metadata": {},
   "source": [
    "# Task 1 - Setting up the modelling environment"
   ]
  },
  {
   "cell_type": "code",
   "execution_count": 1,
<<<<<<< HEAD
   "metadata": {},
   "outputs": [],
   "source": [
    "import tkinter as tk\n",
    "from helpers.gui import GUI\n",
    "\n",
    "root = tk.Tk()\n",
    "gui = GUI(root, 'scenario_0.csv')\n",
    "root.mainloop()"
   ]
  },
  {
   "cell_type": "code",
   "execution_count": null,
=======
>>>>>>> e0f09e4c
   "metadata": {},
   "outputs": [
    {
     "name": "stdout",
     "output_type": "stream",
     "text": [
      "[ \t \t \t \t \t \t \t \t \t ]\n",
      "[ \tP\t \t \t \t \t \t \t \t ]\n",
      "[ \t \tO\t \t \t \t \t \t \t ]\n",
      "[ \t \t \tT\t \t \t \t \t \t ]\n",
      "[ \t \t \t \t \t \t \t \t \t ]\n",
      "[ \t \t \t \t \t \t \t \t \t ]\n",
      "[ \t \t \t \t \t \t \t \t \t ]\n",
      "[ \t \t \t \t \t \t \t \t \t ]\n",
      "[ \t \t \t \t \t \t \t \t \t ]\n",
      "[ \t \t \t \t \t \t \t \t \t ]\n"
     ]
    }
   ],
   "source": [
<<<<<<< HEAD
    "from helpers.cellular_automaton import CellState, CellularAutomaton\n",
=======
    "from helpers.cellular_automaton import CellularAutomaton, CellState\n",
>>>>>>> e0f09e4c
    "\n",
    "myCellularAutomaton = CellularAutomaton((10, 10))\n",
    "myCellularAutomaton.add(CellState.PEDESTRIAN, (1,1))\n",
    "myCellularAutomaton.add(CellState.OBSTACLE, (2,2))\n",
    "myCellularAutomaton.add(CellState.TARGET, (3,3))\n",
    "myCellularAutomaton.visualize_grid()"
   ]
  }
 ],
 "metadata": {
  "interpreter": {
   "hash": "9d1a0f5ee93e8ea41525e734c1178b150c3383b451469805b56a05295a9fb3ab"
  },
  "kernelspec": {
   "display_name": "Python 3.9.5 64-bit ('mlcs': venv)",
   "name": "python3"
  },
  "language_info": {
   "codemirror_mode": {
    "name": "ipython",
    "version": 3
   },
   "file_extension": ".py",
   "mimetype": "text/x-python",
   "name": "python",
   "nbconvert_exporter": "python",
   "pygments_lexer": "ipython3",
   "version": "3.9.5"
  },
  "orig_nbformat": 4
 },
 "nbformat": 4,
 "nbformat_minor": 2
}<|MERGE_RESOLUTION|>--- conflicted
+++ resolved
@@ -10,7 +10,6 @@
   {
    "cell_type": "code",
    "execution_count": 1,
-<<<<<<< HEAD
    "metadata": {},
    "outputs": [],
    "source": [
@@ -25,8 +24,6 @@
   {
    "cell_type": "code",
    "execution_count": null,
-=======
->>>>>>> e0f09e4c
    "metadata": {},
    "outputs": [
     {
@@ -47,11 +44,7 @@
     }
    ],
    "source": [
-<<<<<<< HEAD
     "from helpers.cellular_automaton import CellState, CellularAutomaton\n",
-=======
-    "from helpers.cellular_automaton import CellularAutomaton, CellState\n",
->>>>>>> e0f09e4c
     "\n",
     "myCellularAutomaton = CellularAutomaton((10, 10))\n",
     "myCellularAutomaton.add(CellState.PEDESTRIAN, (1,1))\n",
